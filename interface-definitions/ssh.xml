<?xml version="1.0"?>

<!--SSH configuration -->

<interfaceDefinition>
  <node name="service">
    <children>
      <node name="ssh" owner="${vyos_sbindir}/vyos-config-ssh.py">
        <properties>
          <help>Secure SHell (SSH) protocol</help>
          <priority>500</priority>
        </properties>
        <children>
          <node name="access-control">
            <properties>
              <help>SSH user/group access controls. Directives are processed in this: deny-users, allow-users, deny-groups and allow-groups</help>
            </properties>
            <children>
              <node name="allow">
                <children>
                  <leafNode name="group">
                    <properties>
                      <help>Login is allowed for users whose primary or supplementary group matches</help>
                      <multi/>
                    </properties>
                  </leafNode>
                  <leafNode name="user">
                    <properties>
                      <help>Login is allowed only for user names that match</help>
                      <multi/>
                    </properties>
                  </leafNode>
                </children>
              </node>
              <node name="deny">
                <children>
                  <leafNode name="group">
                    <properties>
                      <help>Login is disallowed for users whose primary or supplementary group matches</help>
                      <multi/>
                    </properties>
                  </leafNode>
                  <leafNode name="user">
                    <properties>
                      <help>Login is disallowed for user names that match</help>
                      <multi/>
                    </properties>
                  </leafNode>
                </children>
              </node>
            </children>
          </node>
<<<<<<< HEAD
          <leafNode name="allow-root">
            <properties>
              <help>Enable root login over ssh</help>
              <valueless/>
            </properties>
          </leafNode>
=======
>>>>>>> d9474df0
          <leafNode name="ciphers">
            <properties>
              <help>Specifies allowed Ciphers</help>
              <completionHelp>
                <script>ssh -Q cipher | tr '\n' ' '</script>
              </completionHelp>
              <multi/>
            </properties>
          </leafNode>
          <leafNode name="disable-host-validation">
            <properties>
              <help>Don't validate the remote host name with DNS</help>
              <valueless/>
            </properties>
          </leafNode>
          <leafNode name="disable-password-authentication">
            <properties>
              <help>Don't allow unknown user to login with password</help>
              <valueless/>
            </properties>
          </leafNode>
          <leafNode name="key-exchange">
            <properties>
              <help>Specifies available KEX (Key Exchange) algorithms</help>
              <completionHelp>
                <script>ssh -Q kex | tr '\n' ' '</script>
              </completionHelp>
              <multi/>
            </properties>
          </leafNode>
          <leafNode name="listen-address">
            <properties>
              <help>Local addresses SSH service should listen on</help>
              <valueHelp>
                <format>ipv4</format>
                <description>IP address to listen for incoming connections</description>
              </valueHelp>
              <valueHelp>
                <format>ipv6</format>
                <description>IPv6 address to listen for incoming connections</description>
              </valueHelp>
              <multi/>
              <constraint>
                <validator name="ipv4-address"/>
                <validator name="ipv6-address"/>
              </constraint>
            </properties>
          </leafNode>
          <leafNode name="loglevel">
            <properties>
              <help>Log level</help>
              <valueHelp>
                <format>QUIET</format>
                <description>stay silent</description>
              </valueHelp>
              <valueHelp>
                <format>FATAL</format>
                <description>log fatals only</description>
              </valueHelp>
              <valueHelp>
                <format>ERROR</format>
                <description>log errors and fatals only</description>
              </valueHelp>
              <valueHelp>
                <format>INFO</format>
                <description>default log level</description>
              </valueHelp>
              <valueHelp>
                <format>VERBOSE</format>
                <description>enable logging of failed login attempts</description>
              </valueHelp>
            </properties>
          </leafNode>
          <leafNode name="mac">
            <properties>
                <help>Specifies available MAC (message authentication code) algorithms</help>
              <completionHelp>
                <script>ssh -Q mac | tr '\n' ' '</script>
              </completionHelp>
              <multi/>
            </properties>
          </leafNode>
          <leafNode name="port">
            <properties>
              <help>Port for SSH service</help>
              <valueHelp>
                <format>1-65535</format>
                <description>Numeric IP port</description>
              </valueHelp>
              <constraint>
                <validator name="numeric" argument="--range 1-65535"/>
              </constraint>
            </properties>
          </leafNode>
        </children>
      </node>
    </children>
  </node>
</interfaceDefinition><|MERGE_RESOLUTION|>--- conflicted
+++ resolved
@@ -50,15 +50,6 @@
               </node>
             </children>
           </node>
-<<<<<<< HEAD
-          <leafNode name="allow-root">
-            <properties>
-              <help>Enable root login over ssh</help>
-              <valueless/>
-            </properties>
-          </leafNode>
-=======
->>>>>>> d9474df0
           <leafNode name="ciphers">
             <properties>
               <help>Specifies allowed Ciphers</help>
